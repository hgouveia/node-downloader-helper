--- conflicted
+++ resolved
@@ -434,11 +434,7 @@
             clearTimeout(this.__retryTimeout);
             this.__retryTimeout = null;
         }
-<<<<<<< HEAD
-        
-=======
-
->>>>>>> db636c92
+
         this.__request = this.__downloadRequest(this.__promise.resolve, this.__promise.reject);
 
         // Error Handling
@@ -733,7 +729,6 @@
         this.__retryCount++;
         this.__setState(this.__states.RETRY);
         this.emit('retry', this.__retryCount, this.__opts.retry, err);
-<<<<<<< HEAD
     
         if (this.__response) {
             this.__response.unpipe();
@@ -754,15 +749,6 @@
                retryDelay)
            )
        );
-=======
-        if (this.__retryTimeout) {
-            clearTimeout(this.__retryTimeout);
-            this.__retryTimeout = null;
-        }
-        return new Promise((resolve) =>
-            this.__retryTimeout = setTimeout(() => resolve(this.__downloaded > 0 ? this.resume() : this.__start()), retryDelay)
-        );
->>>>>>> db636c92
     }
 
     /**
